from __future__ import annotations

from copy import deepcopy
from typing import Any, Dict, List, Optional, Sequence, Union

from langchain_core._api.deprecation import deprecated
from langchain_core.documents import Document
from langchain_core.pydantic_v1 import Extra, root_validator

from langchain.callbacks.manager import Callbacks
from langchain.retrievers.document_compressors.base import BaseDocumentCompressor
from langchain.utils import get_from_dict_or_env


@deprecated(
<<<<<<< HEAD
    since="0.0.14", removal="0.2.0", alternative_import="langchain_cohere.CohereRerank"
=======
    since="0.0.30", removal="0.2.0", alternative_import="langchain_cohere.CohereRerank"
>>>>>>> e6952b04
)
class CohereRerank(BaseDocumentCompressor):
    """Document compressor that uses `Cohere Rerank API`."""

    client: Any = None
    """Cohere client to use for compressing documents."""
    top_n: Optional[int] = 3
    """Number of documents to return."""
    model: str = "rerank-english-v2.0"
    """Model to use for reranking."""
    cohere_api_key: Optional[str] = None
    """Cohere API key. Must be specified directly or via environment variable 
        COHERE_API_KEY."""
    user_agent: str = "langchain"
    """Identifier for the application making the request."""

    class Config:
        """Configuration for this pydantic object."""

        extra = Extra.forbid
        arbitrary_types_allowed = True

    @root_validator(pre=True)
    def validate_environment(cls, values: Dict) -> Dict:
        """Validate that api key and python package exists in environment."""
        if not values.get("client"):
            try:
                import cohere
            except ImportError:
                raise ImportError(
                    "Could not import cohere python package. "
                    "Please install it with `pip install cohere`."
                )
            cohere_api_key = get_from_dict_or_env(
                values, "cohere_api_key", "COHERE_API_KEY"
            )
            client_name = values.get("user_agent", "langchain")
            values["client"] = cohere.Client(cohere_api_key, client_name=client_name)
        return values

    def rerank(
        self,
        documents: Sequence[Union[str, Document, dict]],
        query: str,
        *,
        model: Optional[str] = None,
        top_n: Optional[int] = -1,
        max_chunks_per_doc: Optional[int] = None,
    ) -> List[Dict[str, Any]]:
        """Returns an ordered list of documents ordered by their relevance to the provided query.

        Args:
            query: The query to use for reranking.
            documents: A sequence of documents to rerank.
            model: The model to use for re-ranking. Default to self.model.
            top_n : The number of results to return. If None returns all results.
                Defaults to self.top_n.
            max_chunks_per_doc : The maximum number of chunks derived from a document.
        """  # noqa: E501
        if len(documents) == 0:  # to avoid empty api call
            return []
        docs = [
            doc.page_content if isinstance(doc, Document) else doc for doc in documents
        ]
        model = model or self.model
        top_n = top_n if (top_n is None or top_n > 0) else self.top_n
        results = self.client.rerank(
            query, docs, model, top_n=top_n, max_chunks_per_doc=max_chunks_per_doc
        )
        result_dicts = []
        for res in results:
            result_dicts.append(
                {"index": res.index, "relevance_score": res.relevance_score}
            )
        return result_dicts

    def compress_documents(
        self,
        documents: Sequence[Document],
        query: str,
        callbacks: Optional[Callbacks] = None,
    ) -> Sequence[Document]:
        """
        Compress documents using Cohere's rerank API.

        Args:
            documents: A sequence of documents to compress.
            query: The query to use for compressing the documents.
            callbacks: Callbacks to run during the compression process.

        Returns:
            A sequence of compressed documents.
        """
        compressed = []
        for res in self.rerank(documents, query):
            doc = documents[res["index"]]
            doc_copy = Document(doc.page_content, metadata=deepcopy(doc.metadata))
            doc_copy.metadata["relevance_score"] = res["relevance_score"]
            compressed.append(doc_copy)
        return compressed<|MERGE_RESOLUTION|>--- conflicted
+++ resolved
@@ -13,11 +13,7 @@
 
 
 @deprecated(
-<<<<<<< HEAD
-    since="0.0.14", removal="0.2.0", alternative_import="langchain_cohere.CohereRerank"
-=======
     since="0.0.30", removal="0.2.0", alternative_import="langchain_cohere.CohereRerank"
->>>>>>> e6952b04
 )
 class CohereRerank(BaseDocumentCompressor):
     """Document compressor that uses `Cohere Rerank API`."""
