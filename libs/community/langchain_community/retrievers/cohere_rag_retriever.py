from __future__ import annotations

from typing import TYPE_CHECKING, Any, Dict, List

from langchain_core._api.deprecation import deprecated
from langchain_core.callbacks import (
    AsyncCallbackManagerForRetrieverRun,
    CallbackManagerForRetrieverRun,
)
from langchain_core.documents import Document
from langchain_core.language_models.chat_models import BaseChatModel
from langchain_core.messages import HumanMessage
from langchain_core.pydantic_v1 import Field
from langchain_core.retrievers import BaseRetriever

if TYPE_CHECKING:
    from langchain_core.messages import BaseMessage


def _get_docs(response: Any) -> List[Document]:
    docs = (
        []
        if "documents" not in response.generation_info
        else [
            Document(page_content=doc["snippet"], metadata=doc)
            for doc in response.generation_info["documents"]
        ]
    )
    docs.append(
        Document(
            page_content=response.message.content,
            metadata={
                "type": "model_response",
                "citations": response.generation_info["citations"],
                "search_results": response.generation_info["search_results"],
                "search_queries": response.generation_info["search_queries"],
                "token_count": response.generation_info["token_count"],
            },
        )
    )
    return docs


@deprecated(
<<<<<<< HEAD
    since="0.0.14",
=======
    since="0.0.30",
>>>>>>> e6952b04
    removal="0.2.0",
    alternative_import="langchain_cohere.CohereRagRetriever",
)
class CohereRagRetriever(BaseRetriever):
    """Cohere Chat API with RAG."""

    connectors: List[Dict] = Field(default_factory=lambda: [{"id": "web-search"}])
    """
    When specified, the model's reply will be enriched with information found by
    querying each of the connectors (RAG). These will be returned as langchain
    documents.

    Currently only accepts {"id": "web-search"}.
    """

    llm: BaseChatModel
    """Cohere ChatModel to use."""

    class Config:
        """Configuration for this pydantic object."""

        arbitrary_types_allowed = True
        """Allow arbitrary types."""

    def _get_relevant_documents(
        self, query: str, *, run_manager: CallbackManagerForRetrieverRun, **kwargs: Any
    ) -> List[Document]:
        messages: List[List[BaseMessage]] = [[HumanMessage(content=query)]]
        res = self.llm.generate(
            messages,
            connectors=self.connectors,
            callbacks=run_manager.get_child(),
            **kwargs,
        ).generations[0][0]
        return _get_docs(res)

    async def _aget_relevant_documents(
        self,
        query: str,
        *,
        run_manager: AsyncCallbackManagerForRetrieverRun,
        **kwargs: Any,
    ) -> List[Document]:
        messages: List[List[BaseMessage]] = [[HumanMessage(content=query)]]
        res = (
            await self.llm.agenerate(
                messages,
                connectors=self.connectors,
                callbacks=run_manager.get_child(),
                **kwargs,
            )
        ).generations[0][0]
        return _get_docs(res)<|MERGE_RESOLUTION|>--- conflicted
+++ resolved
@@ -42,11 +42,7 @@
 
 
 @deprecated(
-<<<<<<< HEAD
-    since="0.0.14",
-=======
     since="0.0.30",
->>>>>>> e6952b04
     removal="0.2.0",
     alternative_import="langchain_cohere.CohereRagRetriever",
 )
