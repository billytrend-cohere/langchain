from typing import Any, AsyncIterator, Dict, Iterator, List, Optional

from langchain_core._api.deprecation import deprecated
from langchain_core.callbacks import (
    AsyncCallbackManagerForLLMRun,
    CallbackManagerForLLMRun,
)
from langchain_core.language_models.chat_models import (
    BaseChatModel,
    agenerate_from_stream,
    generate_from_stream,
)
from langchain_core.messages import (
    AIMessage,
    AIMessageChunk,
    BaseMessage,
    ChatMessage,
    HumanMessage,
    SystemMessage,
)
from langchain_core.outputs import ChatGeneration, ChatGenerationChunk, ChatResult

from langchain_community.llms.cohere import BaseCohere


def get_role(message: BaseMessage) -> str:
    """Get the role of the message.

    Args:
        message: The message.

    Returns:
        The role of the message.

    Raises:
        ValueError: If the message is of an unknown type.
    """
    if isinstance(message, ChatMessage) or isinstance(message, HumanMessage):
        return "User"
    elif isinstance(message, AIMessage):
        return "Chatbot"
    elif isinstance(message, SystemMessage):
        return "System"
    else:
        raise ValueError(f"Got unknown type {message}")


def get_cohere_chat_request(
    messages: List[BaseMessage],
    *,
    connectors: Optional[List[Dict[str, str]]] = None,
    **kwargs: Any,
) -> Dict[str, Any]:
    """Get the request for the Cohere chat API.

    Args:
        messages: The messages.
        connectors: The connectors.
        **kwargs: The keyword arguments.

    Returns:
        The request for the Cohere chat API.
    """
    documents = (
        None
        if "source_documents" not in kwargs
        else [
            {
                "snippet": doc.page_content,
                "id": doc.metadata.get("id") or f"doc-{str(i)}",
            }
            for i, doc in enumerate(kwargs["source_documents"])
        ]
    )
    kwargs.pop("source_documents", None)
    maybe_connectors = connectors if documents is None else None

    # by enabling automatic prompt truncation, the probability of request failure is
    # reduced with minimal impact on response quality
    prompt_truncation = (
        "AUTO" if documents is not None or connectors is not None else None
    )

    req = {
        "message": messages[-1].content,
        "chat_history": [
            {"role": get_role(x), "message": x.content} for x in messages[:-1]
        ],
        "documents": documents,
        "connectors": maybe_connectors,
        "prompt_truncation": prompt_truncation,
        **kwargs,
    }

    return {k: v for k, v in req.items() if v is not None}


@deprecated(
<<<<<<< HEAD
    since="0.1.14", removal="0.2.0", alternative_import="langchain_cohere.ChatCohere"
=======
    since="0.0.30", removal="0.2.0", alternative_import="langchain_cohere.ChatCohere"
>>>>>>> e6952b04
)
class ChatCohere(BaseChatModel, BaseCohere):
    """`Cohere` chat large language models.

    To use, you should have the ``cohere`` python package installed, and the
    environment variable ``COHERE_API_KEY`` set with your API key, or pass
    it as a named parameter to the constructor.

    Example:
        .. code-block:: python

            from langchain_community.chat_models import ChatCohere
            from langchain_core.messages import HumanMessage

            chat = ChatCohere(model="command", max_tokens=256, temperature=0.75)

            messages = [HumanMessage(content="knock knock")]
            chat.invoke(messages)
    """

    class Config:
        """Configuration for this pydantic object."""

        allow_population_by_field_name = True
        arbitrary_types_allowed = True

    @property
    def _llm_type(self) -> str:
        """Return type of chat model."""
        return "cohere-chat"

    @property
    def _default_params(self) -> Dict[str, Any]:
        """Get the default parameters for calling Cohere API."""
        return {
            "temperature": self.temperature,
        }

    @property
    def _identifying_params(self) -> Dict[str, Any]:
        """Get the identifying parameters."""
        return {**{"model": self.model}, **self._default_params}

    def _stream(
        self,
        messages: List[BaseMessage],
        stop: Optional[List[str]] = None,
        run_manager: Optional[CallbackManagerForLLMRun] = None,
        **kwargs: Any,
    ) -> Iterator[ChatGenerationChunk]:
        request = get_cohere_chat_request(messages, **self._default_params, **kwargs)

        if hasattr(self.client, "chat_stream"):  # detect and support sdk v5
            stream = self.client.chat_stream(**request)
        else:
            stream = self.client.chat(**request, stream=True)

        for data in stream:
            if data.event_type == "text-generation":
                delta = data.text
                chunk = ChatGenerationChunk(message=AIMessageChunk(content=delta))
                if run_manager:
                    run_manager.on_llm_new_token(delta, chunk=chunk)
                yield chunk

    async def _astream(
        self,
        messages: List[BaseMessage],
        stop: Optional[List[str]] = None,
        run_manager: Optional[AsyncCallbackManagerForLLMRun] = None,
        **kwargs: Any,
    ) -> AsyncIterator[ChatGenerationChunk]:
        request = get_cohere_chat_request(messages, **self._default_params, **kwargs)

        if hasattr(self.async_client, "chat_stream"):  # detect and support sdk v5
            stream = self.async_client.chat_stream(**request)
        else:
            stream = self.async_client.chat(**request, stream=True)

        async for data in stream:
            if data.event_type == "text-generation":
                delta = data.text
                chunk = ChatGenerationChunk(message=AIMessageChunk(content=delta))
                if run_manager:
                    await run_manager.on_llm_new_token(delta, chunk=chunk)
                yield chunk

    def _get_generation_info(self, response: Any) -> Dict[str, Any]:
        """Get the generation info from cohere API response."""
        return {
            "documents": response.documents,
            "citations": response.citations,
            "search_results": response.search_results,
            "search_queries": response.search_queries,
            "token_count": response.token_count,
        }

    def _generate(
        self,
        messages: List[BaseMessage],
        stop: Optional[List[str]] = None,
        run_manager: Optional[CallbackManagerForLLMRun] = None,
        **kwargs: Any,
    ) -> ChatResult:
        if self.streaming:
            stream_iter = self._stream(
                messages, stop=stop, run_manager=run_manager, **kwargs
            )
            return generate_from_stream(stream_iter)

        request = get_cohere_chat_request(messages, **self._default_params, **kwargs)
        response = self.client.chat(**request)

        message = AIMessage(content=response.text)
        generation_info = None
        if hasattr(response, "documents"):
            generation_info = self._get_generation_info(response)
        return ChatResult(
            generations=[
                ChatGeneration(message=message, generation_info=generation_info)
            ]
        )

    async def _agenerate(
        self,
        messages: List[BaseMessage],
        stop: Optional[List[str]] = None,
        run_manager: Optional[AsyncCallbackManagerForLLMRun] = None,
        **kwargs: Any,
    ) -> ChatResult:
        if self.streaming:
            stream_iter = self._astream(
                messages, stop=stop, run_manager=run_manager, **kwargs
            )
            return await agenerate_from_stream(stream_iter)

        request = get_cohere_chat_request(messages, **self._default_params, **kwargs)
        response = self.client.chat(**request)

        message = AIMessage(content=response.text)
        generation_info = None
        if hasattr(response, "documents"):
            generation_info = self._get_generation_info(response)
        return ChatResult(
            generations=[
                ChatGeneration(message=message, generation_info=generation_info)
            ]
        )

    def get_num_tokens(self, text: str) -> int:
        """Calculate number of tokens."""
        return len(self.client.tokenize(text=text).tokens)<|MERGE_RESOLUTION|>--- conflicted
+++ resolved
@@ -96,11 +96,7 @@
 
 
 @deprecated(
-<<<<<<< HEAD
-    since="0.1.14", removal="0.2.0", alternative_import="langchain_cohere.ChatCohere"
-=======
     since="0.0.30", removal="0.2.0", alternative_import="langchain_cohere.ChatCohere"
->>>>>>> e6952b04
 )
 class ChatCohere(BaseChatModel, BaseCohere):
     """`Cohere` chat large language models.
