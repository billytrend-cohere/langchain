from typing import Any, Dict, List, Optional

from langchain_core._api.deprecation import deprecated
from langchain_core.embeddings import Embeddings
from langchain_core.pydantic_v1 import BaseModel, Extra, root_validator
from langchain_core.utils import get_from_dict_or_env

from langchain_community.llms.cohere import _create_retry_decorator


@deprecated(
<<<<<<< HEAD
    since="0.0.14",
=======
    since="0.0.30",
>>>>>>> e6952b04
    removal="0.2.0",
    alternative_import="langchain_cohere.CohereEmbeddings",
)
class CohereEmbeddings(BaseModel, Embeddings):
    """Cohere embedding models.

    To use, you should have the ``cohere`` python package installed, and the
    environment variable ``COHERE_API_KEY`` set with your API key or pass it
    as a named parameter to the constructor.

    Example:
        .. code-block:: python

            from langchain_community.embeddings import CohereEmbeddings
            cohere = CohereEmbeddings(
                model="embed-english-light-v3.0",
                cohere_api_key="my-api-key"
            )
    """

    client: Any  #: :meta private:
    """Cohere client."""
    async_client: Any  #: :meta private:
    """Cohere async client."""
    model: str = "embed-english-v2.0"
    """Model name to use."""

    truncate: Optional[str] = None
    """Truncate embeddings that are too long from start or end ("NONE"|"START"|"END")"""

    cohere_api_key: Optional[str] = None

    max_retries: int = 3
    """Maximum number of retries to make when generating."""
    request_timeout: Optional[float] = None
    """Timeout in seconds for the Cohere API request."""
    user_agent: str = "langchain"
    """Identifier for the application making the request."""

    class Config:
        """Configuration for this pydantic object."""

        extra = Extra.forbid

    @root_validator()
    def validate_environment(cls, values: Dict) -> Dict:
        """Validate that api key and python package exists in environment."""
        cohere_api_key = get_from_dict_or_env(
            values, "cohere_api_key", "COHERE_API_KEY"
        )
        request_timeout = values.get("request_timeout")

        try:
            import cohere

            client_name = values["user_agent"]
            values["client"] = cohere.Client(
                cohere_api_key,
                timeout=request_timeout,
                client_name=client_name,
            )
            values["async_client"] = cohere.AsyncClient(
                cohere_api_key,
                timeout=request_timeout,
                client_name=client_name,
            )
        except ImportError:
            raise ValueError(
                "Could not import cohere python package. "
                "Please install it with `pip install cohere`."
            )
        return values

    def embed_with_retry(self, **kwargs: Any) -> Any:
        """Use tenacity to retry the embed call."""
        retry_decorator = _create_retry_decorator(self.max_retries)

        @retry_decorator
        def _embed_with_retry(**kwargs: Any) -> Any:
            return self.client.embed(**kwargs)

        return _embed_with_retry(**kwargs)

    def aembed_with_retry(self, **kwargs: Any) -> Any:
        """Use tenacity to retry the embed call."""
        retry_decorator = _create_retry_decorator(self.max_retries)

        @retry_decorator
        async def _embed_with_retry(**kwargs: Any) -> Any:
            return await self.async_client.embed(**kwargs)

        return _embed_with_retry(**kwargs)

    def embed(
        self, texts: List[str], *, input_type: Optional[str] = None
    ) -> List[List[float]]:
        embeddings = self.embed_with_retry(
            model=self.model,
            texts=texts,
            input_type=input_type,
            truncate=self.truncate,
        ).embeddings
        return [list(map(float, e)) for e in embeddings]

    async def aembed(
        self, texts: List[str], *, input_type: Optional[str] = None
    ) -> List[List[float]]:
        embeddings = (
            await self.aembed_with_retry(
                model=self.model,
                texts=texts,
                input_type=input_type,
                truncate=self.truncate,
            )
        ).embeddings
        return [list(map(float, e)) for e in embeddings]

    def embed_documents(self, texts: List[str]) -> List[List[float]]:
        """Embed a list of document texts.

        Args:
            texts: The list of texts to embed.

        Returns:
            List of embeddings, one for each text.
        """
        return self.embed(texts, input_type="search_document")

    async def aembed_documents(self, texts: List[str]) -> List[List[float]]:
        """Async call out to Cohere's embedding endpoint.

        Args:
            texts: The list of texts to embed.

        Returns:
            List of embeddings, one for each text.
        """
        return await self.aembed(texts, input_type="search_document")

    def embed_query(self, text: str) -> List[float]:
        """Call out to Cohere's embedding endpoint.

        Args:
            text: The text to embed.

        Returns:
            Embeddings for the text.
        """
        return self.embed([text], input_type="search_query")[0]

    async def aembed_query(self, text: str) -> List[float]:
        """Async call out to Cohere's embedding endpoint.

        Args:
            text: The text to embed.

        Returns:
            Embeddings for the text.
        """
        return (await self.aembed([text], input_type="search_query"))[0]<|MERGE_RESOLUTION|>--- conflicted
+++ resolved
@@ -9,11 +9,7 @@
 
 
 @deprecated(
-<<<<<<< HEAD
-    since="0.0.14",
-=======
     since="0.0.30",
->>>>>>> e6952b04
     removal="0.2.0",
     alternative_import="langchain_cohere.CohereEmbeddings",
 )
