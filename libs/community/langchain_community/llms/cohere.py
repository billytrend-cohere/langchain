from __future__ import annotations

import logging
from typing import Any, Callable, Dict, List, Optional

from langchain_core._api.deprecation import deprecated
from langchain_core.callbacks import (
    AsyncCallbackManagerForLLMRun,
    CallbackManagerForLLMRun,
)
from langchain_core.language_models.llms import LLM
from langchain_core.load.serializable import Serializable
from langchain_core.pydantic_v1 import Extra, Field, SecretStr, root_validator
from langchain_core.utils import convert_to_secret_str, get_from_dict_or_env
from tenacity import (
    before_sleep_log,
    retry,
    retry_if_exception_type,
    stop_after_attempt,
    wait_exponential,
)

from langchain_community.llms.utils import enforce_stop_tokens

logger = logging.getLogger(__name__)


def _create_retry_decorator(max_retries: int) -> Callable[[Any], Any]:
    import cohere

    # support v4 and v5
    retry_conditions = (
        retry_if_exception_type(cohere.error.CohereError)
        if hasattr(cohere, "error")
        else retry_if_exception_type(Exception)
    )

    min_seconds = 4
    max_seconds = 10
    # Wait 2^x * 1 second between each retry starting with
    # 4 seconds, then up to 10 seconds, then 10 seconds afterwards
    return retry(
        reraise=True,
        stop=stop_after_attempt(max_retries),
        wait=wait_exponential(multiplier=1, min=min_seconds, max=max_seconds),
        retry=retry_conditions,
        before_sleep=before_sleep_log(logger, logging.WARNING),
    )


def completion_with_retry(llm: Cohere, **kwargs: Any) -> Any:
    """Use tenacity to retry the completion call."""
    retry_decorator = _create_retry_decorator(llm.max_retries)

    @retry_decorator
    def _completion_with_retry(**kwargs: Any) -> Any:
        return llm.client.generate(**kwargs)

    return _completion_with_retry(**kwargs)


def acompletion_with_retry(llm: Cohere, **kwargs: Any) -> Any:
    """Use tenacity to retry the completion call."""
    retry_decorator = _create_retry_decorator(llm.max_retries)

    @retry_decorator
    async def _completion_with_retry(**kwargs: Any) -> Any:
        return await llm.async_client.generate(**kwargs)

    return _completion_with_retry(**kwargs)


@deprecated(
<<<<<<< HEAD
    since="0.0.14", removal="0.2.0", alternative_import="langchain_cohere.BaseCohere"
=======
    since="0.0.30", removal="0.2.0", alternative_import="langchain_cohere.BaseCohere"
>>>>>>> e6952b04
)
class BaseCohere(Serializable):
    """Base class for Cohere models."""

    client: Any  #: :meta private:
    async_client: Any  #: :meta private:
    model: Optional[str] = Field(default=None)
    """Model name to use."""

    temperature: float = 0.75
    """A non-negative float that tunes the degree of randomness in generation."""

    cohere_api_key: Optional[SecretStr] = None
    """Cohere API key. If not provided, will be read from the environment variable."""

    stop: Optional[List[str]] = None

    streaming: bool = Field(default=False)
    """Whether to stream the results."""

    user_agent: str = "langchain"
    """Identifier for the application making the request."""

    @root_validator()
    def validate_environment(cls, values: Dict) -> Dict:
        """Validate that api key and python package exists in environment."""
        try:
            import cohere
        except ImportError:
            raise ImportError(
                "Could not import cohere python package. "
                "Please install it with `pip install cohere`."
            )
        else:
            values["cohere_api_key"] = convert_to_secret_str(
                get_from_dict_or_env(values, "cohere_api_key", "COHERE_API_KEY")
            )
            client_name = values["user_agent"]
            values["client"] = cohere.Client(
                api_key=values["cohere_api_key"].get_secret_value(),
                client_name=client_name,
            )
            values["async_client"] = cohere.AsyncClient(
                api_key=values["cohere_api_key"].get_secret_value(),
                client_name=client_name,
            )
        return values


@deprecated(
    since="0.1.14", removal="0.2.0", alternative_import="langchain_cohere.Cohere"
)
class Cohere(LLM, BaseCohere):
    """Cohere large language models.

    To use, you should have the ``cohere`` python package installed, and the
    environment variable ``COHERE_API_KEY`` set with your API key, or pass
    it as a named parameter to the constructor.

    Example:
        .. code-block:: python

            from langchain_community.llms import Cohere

            cohere = Cohere(model="gptd-instruct-tft", cohere_api_key="my-api-key")
    """

    max_tokens: int = 256
    """Denotes the number of tokens to predict per generation."""

    k: int = 0
    """Number of most likely tokens to consider at each step."""

    p: int = 1
    """Total probability mass of tokens to consider at each step."""

    frequency_penalty: float = 0.0
    """Penalizes repeated tokens according to frequency. Between 0 and 1."""

    presence_penalty: float = 0.0
    """Penalizes repeated tokens. Between 0 and 1."""

    truncate: Optional[str] = None
    """Specify how the client handles inputs longer than the maximum token
    length: Truncate from START, END or NONE"""

    max_retries: int = 10
    """Maximum number of retries to make when generating."""

    class Config:
        """Configuration for this pydantic object."""

        extra = Extra.forbid

    @property
    def _default_params(self) -> Dict[str, Any]:
        """Get the default parameters for calling Cohere API."""
        return {
            "max_tokens": self.max_tokens,
            "temperature": self.temperature,
            "k": self.k,
            "p": self.p,
            "frequency_penalty": self.frequency_penalty,
            "presence_penalty": self.presence_penalty,
            "truncate": self.truncate,
        }

    @property
    def lc_secrets(self) -> Dict[str, str]:
        return {"cohere_api_key": "COHERE_API_KEY"}

    @property
    def _identifying_params(self) -> Dict[str, Any]:
        """Get the identifying parameters."""
        return {**{"model": self.model}, **self._default_params}

    @property
    def _llm_type(self) -> str:
        """Return type of llm."""
        return "cohere"

    def _invocation_params(self, stop: Optional[List[str]], **kwargs: Any) -> dict:
        params = self._default_params
        if self.stop is not None and stop is not None:
            raise ValueError("`stop` found in both the input and default params.")
        elif self.stop is not None:
            params["stop_sequences"] = self.stop
        else:
            params["stop_sequences"] = stop
        return {**params, **kwargs}

    def _process_response(self, response: Any, stop: Optional[List[str]]) -> str:
        text = response.generations[0].text
        # If stop tokens are provided, Cohere's endpoint returns them.
        # In order to make this consistent with other endpoints, we strip them.
        if stop:
            text = enforce_stop_tokens(text, stop)
        return text

    def _call(
        self,
        prompt: str,
        stop: Optional[List[str]] = None,
        run_manager: Optional[CallbackManagerForLLMRun] = None,
        **kwargs: Any,
    ) -> str:
        """Call out to Cohere's generate endpoint.

        Args:
            prompt: The prompt to pass into the model.
            stop: Optional list of stop words to use when generating.

        Returns:
            The string generated by the model.

        Example:
            .. code-block:: python

                response = cohere("Tell me a joke.")
        """
        params = self._invocation_params(stop, **kwargs)
        response = completion_with_retry(
            self, model=self.model, prompt=prompt, **params
        )
        _stop = params.get("stop_sequences")
        return self._process_response(response, _stop)

    async def _acall(
        self,
        prompt: str,
        stop: Optional[List[str]] = None,
        run_manager: Optional[AsyncCallbackManagerForLLMRun] = None,
        **kwargs: Any,
    ) -> str:
        """Async call out to Cohere's generate endpoint.

        Args:
            prompt: The prompt to pass into the model.
            stop: Optional list of stop words to use when generating.

        Returns:
            The string generated by the model.

        Example:
            .. code-block:: python

                response = await cohere("Tell me a joke.")
        """
        params = self._invocation_params(stop, **kwargs)
        response = await acompletion_with_retry(
            self, model=self.model, prompt=prompt, **params
        )
        _stop = params.get("stop_sequences")
        return self._process_response(response, _stop)<|MERGE_RESOLUTION|>--- conflicted
+++ resolved
@@ -71,11 +71,7 @@
 
 
 @deprecated(
-<<<<<<< HEAD
-    since="0.0.14", removal="0.2.0", alternative_import="langchain_cohere.BaseCohere"
-=======
     since="0.0.30", removal="0.2.0", alternative_import="langchain_cohere.BaseCohere"
->>>>>>> e6952b04
 )
 class BaseCohere(Serializable):
     """Base class for Cohere models."""
